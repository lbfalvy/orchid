--- conflicted
+++ resolved
@@ -32,37 +32,12 @@
       prev: Some(self),
       len: self.len + 1
     }
-<<<<<<< HEAD
-    pub fn push(&self, item: T) -> Stackframe<'_, T>  {
-        Stackframe {
-            item,
-            prev: Some(self),
-            len: self.len + 1
-        }
-    }
-    pub fn opush(prev: Option<&'a Self>, item: T) -> Self {
-        Self {
-            item,
-            prev,
-            len: prev.map_or(1, |s| s.len)
-        }
-    }
-    pub fn len(&self) -> usize { self.len }
-    pub fn pop(&self, count: usize) -> Option<&Self> {
-        if count == 0 {Some(self)}
-        else {self.prev.expect("Index out of range").pop(count - 1)}
-    }
-    pub fn opop(cur: Option<&Self>, count: usize) -> Option<&Self> {
-        if count == 0 {cur}
-        else {Self::opop(cur.expect("Index out of range").prev, count - 1)}
-=======
   }
   pub fn opush(prev: Option<&'a Self>, item: T) -> Self {
     Self {
       item,
       prev,
       len: prev.map_or(1, |s| s.len)
->>>>>>> 3c63cae2
     }
   }
   pub fn len(&self) -> usize { self.len }
